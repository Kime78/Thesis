import asyncio
import base64
from datetime import datetime
import json
import random
from typing import List
from aiokafka import AIOKafkaConsumer
import grpc
from grpc import aio as aiogrpc
from pydantic import BaseModel, Field
import chunk_pb2
import chunk_pb2_grpc
import logging
from database import create_tables, file_metadata, database
import os
import requests
import abc

logging.basicConfig(
    level=logging.INFO, format="%(asctime)s - %(levelname)s - %(message)s"
)
logger = logging.getLogger(__name__)

nodes = [
    "storage-node1:50051",
    "storage-node2:50051",
    "storage-node3:50051",
    "storage-node4:50051",
]

rr = 0

logger.info(f"GOT REPLICATION FACTOR = {os.getenv('REPLICATION_FACTOR', '3')}")


def parse_received_data(received_data: bytes):
    try:
        metadata_encoded, chunk = received_data.split(b"\n\n----METADATA----\n\n", 1)
        metadata_json = base64.b64decode(metadata_encoded).decode("utf-8")
        return json.loads(metadata_json), chunk
    except (ValueError, json.JSONDecodeError, UnicodeDecodeError) as e:
        logger.error("Failed to parse message data")
        raise


class ReplicationAlgorithm:
    def __init__(self) -> None:
        self.nodes = [
            "storage-node1:50051",
            "storage-node2:50051",
            "storage-node3:50051",
            "storage-node4:50051",
        ]

    @abc.abstractmethod
    def choose_node(self) -> str:
        pass


class RandomReplicationAlgorithm(ReplicationAlgorithm):
    def choose_node(self) -> str:
        return random.choice(self.nodes)


class RoundRobinReplicationAlgorithm(ReplicationAlgorithm):
    def __init__(self) -> None:
        super().__init__()
        self.round_robin = 0

    def choose_node(self) -> str:
        result = self.nodes[self.round_robin]
        self.round_robin = (self.round_robin + 1) % len(self.nodes)
        return result


class CPUInfo(BaseModel):
    usage_percent: float = Field(..., description="CPU usage percentage (0.0 to 1.0)")


class RAMInfo(BaseModel):
    total: int = Field(..., description="Total RAM in bytes")
    used: int = Field(..., description="Used RAM in bytes")
    available: int = Field(..., description="Available RAM in bytes")
    usage_percent: float = Field(..., description="RAM usage percentage (0.0 to 1.0)")


class DiskInfo(BaseModel):
    total: int = Field(..., description="Total disk space in bytes")
    used: int = Field(..., description="Used disk space in bytes")
    free: int = Field(..., description="Free disk space in bytes")
    usage_percent: float = Field(..., description="Disk usage percentage (0.0 to 1.0)")


class NodeResources(BaseModel):
    cpu: CPUInfo
    ram: RAMInfo
    disk: DiskInfo


class ResourceBasedReplicationAlgorithm(ReplicationAlgorithm):
    def __init__(self) -> None:
        super().__init__()
        self.node_apis = [
            "storage-node1:8000",
            "storage-node2:8000",
            "storage-node3:8000",
            "storage-node4:8000",
        ]
        self.node_resources: List[NodeResources] = []
        for node in self.node_apis:
            logger.info(f"http://{node}/system-status")
            node_resource_json = requests.get(f"http://{node}/system-status").json()
            self.node_resources.append(NodeResources(**node_resource_json))


class CPUBasedReplicationAlgorithm(ResourceBasedReplicationAlgorithm):
    def choose_node(self) -> str:
        min_cpu_node_resource = min(
            self.node_resources, key=lambda x: x.cpu.usage_percent
        )

        min_cpu_node_index = self.node_resources.index(min_cpu_node_resource)

        chosen_grpc_address = self.nodes[min_cpu_node_index]
        logger.info(f"Chosen node based on minimum CPU: {chosen_grpc_address}")
        return chosen_grpc_address


class RAMBasedReplicationAlgorithm(ResourceBasedReplicationAlgorithm):
    def choose_node(self) -> str:
        min_cpu_node_resource = min(self.node_resources, key=lambda x: x.ram.available)

        min_cpu_node_index = self.node_resources.index(min_cpu_node_resource)

        chosen_grpc_address = self.nodes[min_cpu_node_index]
        logger.info(f"Chosen node based on minimum CPU: {chosen_grpc_address}")
        return chosen_grpc_address


class DiskBasedReplicationAlgorithm(ResourceBasedReplicationAlgorithm):
    def choose_node(self) -> str:
        min_cpu_node_resource = min(self.node_resources, key=lambda x: x.disk.free)

        min_cpu_node_index = self.node_resources.index(min_cpu_node_resource)

        chosen_grpc_address = self.nodes[min_cpu_node_index]
        logger.info(f"Chosen node based on minimum CPU: {chosen_grpc_address}")
        return chosen_grpc_address


class CombinedResourceReplicationAlgorithm(ResourceBasedReplicationAlgorithm):
    def __init__(
        self, cpu_weight: float = 0.4, ram_weight: float = 0.3, disk_weight: float = 0.3
    ) -> None:
        super().__init__()
        total_weight = cpu_weight + ram_weight + disk_weight
        if not (0.99 <= total_weight <= 1.01):
            logger.warning(f"Weights do not sum to 1.0. Normalizing: {total_weight}")
            cpu_weight /= total_weight
            ram_weight /= total_weight
            disk_weight /= total_weight

        self.cpu_weight = cpu_weight
        self.ram_weight = ram_weight
        self.disk_weight = disk_weight
        logger.info(
            f"CombinedResourceAlgorithm initialized with weights: CPU={cpu_weight}, RAM={ram_weight}, Disk={disk_weight}"
        )

    def choose_node(self) -> str:
        if not self.node_resources:
            logger.warning(
                "No node resources available for combined-based selection. Choosing randomly."
            )
            return random.choice(self.nodes)

        available_resources_with_indices = []
        for i, nr in enumerate(self.node_resources):
            if nr:
                available_resources_with_indices.append((i, nr))

        if not available_resources_with_indices:
            logger.warning(
                "No valid node resources found for combined selection. Choosing randomly."
            )
            return random.choice(self.nodes)

        best_score = float("-inf")
        best_node_index = -1

        for index, node_resource in available_resources_with_indices:
            normalized_cpu = 1.0 - node_resource.cpu.usage_percent

            normalized_ram = (
                node_resource.ram.available / node_resource.ram.total
                if node_resource.ram.total > 0
                else 0.0
            )

            normalized_disk = (
                node_resource.disk.free / node_resource.disk.total
                if node_resource.disk.total > 0
                else 0.0
            )

            current_score = (
                self.cpu_weight * normalized_cpu
                + self.ram_weight * normalized_ram
                + self.disk_weight * normalized_disk
            )

            logger.debug(
                f"Node {self.nodes[index]} (CPU: {node_resource.cpu.usage_percent:.2f}, "
                f"RAM Free: {node_resource.ram.available / (1024**3):.2f} GB, "
                f"Disk Free: {node_resource.disk.free / (1024**3):.2f} GB) "
                f"-> Normalized (CPU: {normalized_cpu:.2f}, RAM: {normalized_ram:.2f}, Disk: {normalized_disk:.2f}) "
                f"-> Score: {current_score:.4f}"
            )

            if current_score > best_score:
                best_score = current_score
                best_node_index = index

        if best_node_index != -1:
            chosen_grpc_address = self.nodes[best_node_index]
            logger.info(
                f"Chosen node {chosen_grpc_address} based on combined resources with score: {best_score:.4f}"
            )
            return chosen_grpc_address
        else:
            logger.error(
                "Failed to choose a node with combined resources. Falling back to random."
            )
            return random.choice(self.nodes)


async def send_to_storage_node(message: bytes) -> str:
    metadata, chunk_data = parse_received_data(message)

    logger.info(f"Attempting to send chunk {metadata}")
    async with aiogrpc.insecure_channel(
        metadata["storage_node"],
        options=[
            ("grpc.max_receive_message_length", 15 * 1024 * 1024),
            ("grpc.max_send_message_length", 15 * 1024 * 1024),
        ],
    ) as channel:
        stub = chunk_pb2_grpc.ChunkServiceStub(channel)
        response = await stub.StoreChunk(
            chunk_pb2.Chunk(id=metadata["chunk_uuid"], data=message)
        )
        return response.message


async def process_message(message, db):
    metadata, chunk = parse_received_data(message.value)
    global rr
    global nodes
    for replica in range(0, int(os.getenv("REPLICATION_FACTOR", "3"))):
<<<<<<< HEAD
        replcation_algorithm: ReplicationAlgorithm = RoundRobinReplicationAlgorithm()
        logger.info("pula")
=======
        replcation_algorithm: ReplicationAlgorithm = CPUBasedReplicationAlgorithm()
>>>>>>> 3f1a9152
        metadata["storage_node"] = replcation_algorithm.choose_node()
        rr = (rr + 1) % len(nodes)
        logger.info(f"Chosen storage node: {metadata['storage_node']}")
        metadata["status"] = "pending"
        metadata["stored_at"] = None

        query = file_metadata.insert().values(**metadata)
        await db.execute(query)

        try:
            m = base64.b64encode(json.dumps(metadata).encode()).decode()
            chunk_with_metadata = f"{m}\n\n----METADATA----\n\n".encode() + chunk
            await send_to_storage_node(chunk_with_metadata)
            query = (
                file_metadata.update()
                .where(file_metadata.c.chunk_uuid == metadata["chunk_uuid"])
                .values(status="stored", stored_at=datetime.now())
            )
            await db.execute(query)

        except Exception as e:
            query = (
                file_metadata.update()
                .where(file_metadata.c.chunk_uuid == metadata["chunk_uuid"])
                .values(status=f"failed: {str(e)}")
            )
            await db.execute(query)
            raise


async def main():
    await database.connect()
    await create_tables()
    consumer = AIOKafkaConsumer(
        "file-chunks",
<<<<<<< HEAD
        bootstrap_servers="kafka:9092",
=======
        bootstrap_servers="kafka:29092", # "kafka:9092" for OpenStack
>>>>>>> 3f1a9152
        group_id="dfs-consumers",
        max_partition_fetch_bytes=15 * 1024 * 1024,
        fetch_max_bytes=10486275,
    )
    await consumer.start()

    try:
        async for msg in consumer:
            await process_message(msg, database)
    finally:
        await consumer.stop()
        await database.disconnect()


if __name__ == "__main__":
    asyncio.run(main())
<|MERGE_RESOLUTION|>--- conflicted
+++ resolved
@@ -1,321 +1,313 @@
-import asyncio
-import base64
-from datetime import datetime
-import json
-import random
-from typing import List
-from aiokafka import AIOKafkaConsumer
-import grpc
-from grpc import aio as aiogrpc
-from pydantic import BaseModel, Field
-import chunk_pb2
-import chunk_pb2_grpc
-import logging
-from database import create_tables, file_metadata, database
-import os
-import requests
-import abc
-
-logging.basicConfig(
-    level=logging.INFO, format="%(asctime)s - %(levelname)s - %(message)s"
-)
-logger = logging.getLogger(__name__)
-
-nodes = [
-    "storage-node1:50051",
-    "storage-node2:50051",
-    "storage-node3:50051",
-    "storage-node4:50051",
-]
-
-rr = 0
-
-logger.info(f"GOT REPLICATION FACTOR = {os.getenv('REPLICATION_FACTOR', '3')}")
-
-
-def parse_received_data(received_data: bytes):
-    try:
-        metadata_encoded, chunk = received_data.split(b"\n\n----METADATA----\n\n", 1)
-        metadata_json = base64.b64decode(metadata_encoded).decode("utf-8")
-        return json.loads(metadata_json), chunk
-    except (ValueError, json.JSONDecodeError, UnicodeDecodeError) as e:
-        logger.error("Failed to parse message data")
-        raise
-
-
-class ReplicationAlgorithm:
-    def __init__(self) -> None:
-        self.nodes = [
-            "storage-node1:50051",
-            "storage-node2:50051",
-            "storage-node3:50051",
-            "storage-node4:50051",
-        ]
-
-    @abc.abstractmethod
-    def choose_node(self) -> str:
-        pass
-
-
-class RandomReplicationAlgorithm(ReplicationAlgorithm):
-    def choose_node(self) -> str:
-        return random.choice(self.nodes)
-
-
-class RoundRobinReplicationAlgorithm(ReplicationAlgorithm):
-    def __init__(self) -> None:
-        super().__init__()
-        self.round_robin = 0
-
-    def choose_node(self) -> str:
-        result = self.nodes[self.round_robin]
-        self.round_robin = (self.round_robin + 1) % len(self.nodes)
-        return result
-
-
-class CPUInfo(BaseModel):
-    usage_percent: float = Field(..., description="CPU usage percentage (0.0 to 1.0)")
-
-
-class RAMInfo(BaseModel):
-    total: int = Field(..., description="Total RAM in bytes")
-    used: int = Field(..., description="Used RAM in bytes")
-    available: int = Field(..., description="Available RAM in bytes")
-    usage_percent: float = Field(..., description="RAM usage percentage (0.0 to 1.0)")
-
-
-class DiskInfo(BaseModel):
-    total: int = Field(..., description="Total disk space in bytes")
-    used: int = Field(..., description="Used disk space in bytes")
-    free: int = Field(..., description="Free disk space in bytes")
-    usage_percent: float = Field(..., description="Disk usage percentage (0.0 to 1.0)")
-
-
-class NodeResources(BaseModel):
-    cpu: CPUInfo
-    ram: RAMInfo
-    disk: DiskInfo
-
-
-class ResourceBasedReplicationAlgorithm(ReplicationAlgorithm):
-    def __init__(self) -> None:
-        super().__init__()
-        self.node_apis = [
-            "storage-node1:8000",
-            "storage-node2:8000",
-            "storage-node3:8000",
-            "storage-node4:8000",
-        ]
-        self.node_resources: List[NodeResources] = []
-        for node in self.node_apis:
-            logger.info(f"http://{node}/system-status")
-            node_resource_json = requests.get(f"http://{node}/system-status").json()
-            self.node_resources.append(NodeResources(**node_resource_json))
-
-
-class CPUBasedReplicationAlgorithm(ResourceBasedReplicationAlgorithm):
-    def choose_node(self) -> str:
-        min_cpu_node_resource = min(
-            self.node_resources, key=lambda x: x.cpu.usage_percent
-        )
-
-        min_cpu_node_index = self.node_resources.index(min_cpu_node_resource)
-
-        chosen_grpc_address = self.nodes[min_cpu_node_index]
-        logger.info(f"Chosen node based on minimum CPU: {chosen_grpc_address}")
-        return chosen_grpc_address
-
-
-class RAMBasedReplicationAlgorithm(ResourceBasedReplicationAlgorithm):
-    def choose_node(self) -> str:
-        min_cpu_node_resource = min(self.node_resources, key=lambda x: x.ram.available)
-
-        min_cpu_node_index = self.node_resources.index(min_cpu_node_resource)
-
-        chosen_grpc_address = self.nodes[min_cpu_node_index]
-        logger.info(f"Chosen node based on minimum CPU: {chosen_grpc_address}")
-        return chosen_grpc_address
-
-
-class DiskBasedReplicationAlgorithm(ResourceBasedReplicationAlgorithm):
-    def choose_node(self) -> str:
-        min_cpu_node_resource = min(self.node_resources, key=lambda x: x.disk.free)
-
-        min_cpu_node_index = self.node_resources.index(min_cpu_node_resource)
-
-        chosen_grpc_address = self.nodes[min_cpu_node_index]
-        logger.info(f"Chosen node based on minimum CPU: {chosen_grpc_address}")
-        return chosen_grpc_address
-
-
-class CombinedResourceReplicationAlgorithm(ResourceBasedReplicationAlgorithm):
-    def __init__(
-        self, cpu_weight: float = 0.4, ram_weight: float = 0.3, disk_weight: float = 0.3
-    ) -> None:
-        super().__init__()
-        total_weight = cpu_weight + ram_weight + disk_weight
-        if not (0.99 <= total_weight <= 1.01):
-            logger.warning(f"Weights do not sum to 1.0. Normalizing: {total_weight}")
-            cpu_weight /= total_weight
-            ram_weight /= total_weight
-            disk_weight /= total_weight
-
-        self.cpu_weight = cpu_weight
-        self.ram_weight = ram_weight
-        self.disk_weight = disk_weight
-        logger.info(
-            f"CombinedResourceAlgorithm initialized with weights: CPU={cpu_weight}, RAM={ram_weight}, Disk={disk_weight}"
-        )
-
-    def choose_node(self) -> str:
-        if not self.node_resources:
-            logger.warning(
-                "No node resources available for combined-based selection. Choosing randomly."
-            )
-            return random.choice(self.nodes)
-
-        available_resources_with_indices = []
-        for i, nr in enumerate(self.node_resources):
-            if nr:
-                available_resources_with_indices.append((i, nr))
-
-        if not available_resources_with_indices:
-            logger.warning(
-                "No valid node resources found for combined selection. Choosing randomly."
-            )
-            return random.choice(self.nodes)
-
-        best_score = float("-inf")
-        best_node_index = -1
-
-        for index, node_resource in available_resources_with_indices:
-            normalized_cpu = 1.0 - node_resource.cpu.usage_percent
-
-            normalized_ram = (
-                node_resource.ram.available / node_resource.ram.total
-                if node_resource.ram.total > 0
-                else 0.0
-            )
-
-            normalized_disk = (
-                node_resource.disk.free / node_resource.disk.total
-                if node_resource.disk.total > 0
-                else 0.0
-            )
-
-            current_score = (
-                self.cpu_weight * normalized_cpu
-                + self.ram_weight * normalized_ram
-                + self.disk_weight * normalized_disk
-            )
-
-            logger.debug(
-                f"Node {self.nodes[index]} (CPU: {node_resource.cpu.usage_percent:.2f}, "
-                f"RAM Free: {node_resource.ram.available / (1024**3):.2f} GB, "
-                f"Disk Free: {node_resource.disk.free / (1024**3):.2f} GB) "
-                f"-> Normalized (CPU: {normalized_cpu:.2f}, RAM: {normalized_ram:.2f}, Disk: {normalized_disk:.2f}) "
-                f"-> Score: {current_score:.4f}"
-            )
-
-            if current_score > best_score:
-                best_score = current_score
-                best_node_index = index
-
-        if best_node_index != -1:
-            chosen_grpc_address = self.nodes[best_node_index]
-            logger.info(
-                f"Chosen node {chosen_grpc_address} based on combined resources with score: {best_score:.4f}"
-            )
-            return chosen_grpc_address
-        else:
-            logger.error(
-                "Failed to choose a node with combined resources. Falling back to random."
-            )
-            return random.choice(self.nodes)
-
-
-async def send_to_storage_node(message: bytes) -> str:
-    metadata, chunk_data = parse_received_data(message)
-
-    logger.info(f"Attempting to send chunk {metadata}")
-    async with aiogrpc.insecure_channel(
-        metadata["storage_node"],
-        options=[
-            ("grpc.max_receive_message_length", 15 * 1024 * 1024),
-            ("grpc.max_send_message_length", 15 * 1024 * 1024),
-        ],
-    ) as channel:
-        stub = chunk_pb2_grpc.ChunkServiceStub(channel)
-        response = await stub.StoreChunk(
-            chunk_pb2.Chunk(id=metadata["chunk_uuid"], data=message)
-        )
-        return response.message
-
-
-async def process_message(message, db):
-    metadata, chunk = parse_received_data(message.value)
-    global rr
-    global nodes
-    for replica in range(0, int(os.getenv("REPLICATION_FACTOR", "3"))):
-<<<<<<< HEAD
-        replcation_algorithm: ReplicationAlgorithm = RoundRobinReplicationAlgorithm()
-        logger.info("pula")
-=======
-        replcation_algorithm: ReplicationAlgorithm = CPUBasedReplicationAlgorithm()
->>>>>>> 3f1a9152
-        metadata["storage_node"] = replcation_algorithm.choose_node()
-        rr = (rr + 1) % len(nodes)
-        logger.info(f"Chosen storage node: {metadata['storage_node']}")
-        metadata["status"] = "pending"
-        metadata["stored_at"] = None
-
-        query = file_metadata.insert().values(**metadata)
-        await db.execute(query)
-
-        try:
-            m = base64.b64encode(json.dumps(metadata).encode()).decode()
-            chunk_with_metadata = f"{m}\n\n----METADATA----\n\n".encode() + chunk
-            await send_to_storage_node(chunk_with_metadata)
-            query = (
-                file_metadata.update()
-                .where(file_metadata.c.chunk_uuid == metadata["chunk_uuid"])
-                .values(status="stored", stored_at=datetime.now())
-            )
-            await db.execute(query)
-
-        except Exception as e:
-            query = (
-                file_metadata.update()
-                .where(file_metadata.c.chunk_uuid == metadata["chunk_uuid"])
-                .values(status=f"failed: {str(e)}")
-            )
-            await db.execute(query)
-            raise
-
-
-async def main():
-    await database.connect()
-    await create_tables()
-    consumer = AIOKafkaConsumer(
-        "file-chunks",
-<<<<<<< HEAD
-        bootstrap_servers="kafka:9092",
-=======
-        bootstrap_servers="kafka:29092", # "kafka:9092" for OpenStack
->>>>>>> 3f1a9152
-        group_id="dfs-consumers",
-        max_partition_fetch_bytes=15 * 1024 * 1024,
-        fetch_max_bytes=10486275,
-    )
-    await consumer.start()
-
-    try:
-        async for msg in consumer:
-            await process_message(msg, database)
-    finally:
-        await consumer.stop()
-        await database.disconnect()
-
-
-if __name__ == "__main__":
-    asyncio.run(main())
+import asyncio
+import base64
+from datetime import datetime
+import json
+import random
+from typing import List
+from aiokafka import AIOKafkaConsumer
+import grpc
+from grpc import aio as aiogrpc
+from pydantic import BaseModel, Field
+import chunk_pb2
+import chunk_pb2_grpc
+import logging
+from database import create_tables, file_metadata, database
+import os
+import requests
+import abc
+
+logging.basicConfig(
+    level=logging.INFO, format="%(asctime)s - %(levelname)s - %(message)s"
+)
+logger = logging.getLogger(__name__)
+
+nodes = [
+    "storage-node1:50051",
+    "storage-node2:50051",
+    "storage-node3:50051",
+    "storage-node4:50051",
+]
+
+rr = 0
+
+logger.info(f"GOT REPLICATION FACTOR = {os.getenv('REPLICATION_FACTOR', '3')}")
+
+
+def parse_received_data(received_data: bytes):
+    try:
+        metadata_encoded, chunk = received_data.split(b"\n\n----METADATA----\n\n", 1)
+        metadata_json = base64.b64decode(metadata_encoded).decode("utf-8")
+        return json.loads(metadata_json), chunk
+    except (ValueError, json.JSONDecodeError, UnicodeDecodeError) as e:
+        logger.error("Failed to parse message data")
+        raise
+
+
+class ReplicationAlgorithm:
+    def __init__(self) -> None:
+        self.nodes = [
+            "storage-node1:50051",
+            "storage-node2:50051",
+            "storage-node3:50051",
+            "storage-node4:50051",
+        ]
+
+    @abc.abstractmethod
+    def choose_node(self) -> str:
+        pass
+
+
+class RandomReplicationAlgorithm(ReplicationAlgorithm):
+    def choose_node(self) -> str:
+        return random.choice(self.nodes)
+
+
+class RoundRobinReplicationAlgorithm(ReplicationAlgorithm):
+    def __init__(self) -> None:
+        super().__init__()
+        self.round_robin = 0
+
+    def choose_node(self) -> str:
+        result = self.nodes[self.round_robin]
+        self.round_robin = (self.round_robin + 1) % len(self.nodes)
+        return result
+
+
+class CPUInfo(BaseModel):
+    usage_percent: float = Field(..., description="CPU usage percentage (0.0 to 1.0)")
+
+
+class RAMInfo(BaseModel):
+    total: int = Field(..., description="Total RAM in bytes")
+    used: int = Field(..., description="Used RAM in bytes")
+    available: int = Field(..., description="Available RAM in bytes")
+    usage_percent: float = Field(..., description="RAM usage percentage (0.0 to 1.0)")
+
+
+class DiskInfo(BaseModel):
+    total: int = Field(..., description="Total disk space in bytes")
+    used: int = Field(..., description="Used disk space in bytes")
+    free: int = Field(..., description="Free disk space in bytes")
+    usage_percent: float = Field(..., description="Disk usage percentage (0.0 to 1.0)")
+
+
+class NodeResources(BaseModel):
+    cpu: CPUInfo
+    ram: RAMInfo
+    disk: DiskInfo
+
+
+class ResourceBasedReplicationAlgorithm(ReplicationAlgorithm):
+    def __init__(self) -> None:
+        super().__init__()
+        self.node_apis = [
+            "storage-node1:8000",
+            "storage-node2:8000",
+            "storage-node3:8000",
+            "storage-node4:8000",
+        ]
+        self.node_resources: List[NodeResources] = []
+        for node in self.node_apis:
+            logger.info(f"http://{node}/system-status")
+            node_resource_json = requests.get(f"http://{node}/system-status").json()
+            self.node_resources.append(NodeResources(**node_resource_json))
+
+
+class CPUBasedReplicationAlgorithm(ResourceBasedReplicationAlgorithm):
+    def choose_node(self) -> str:
+        min_cpu_node_resource = min(
+            self.node_resources, key=lambda x: x.cpu.usage_percent
+        )
+
+        min_cpu_node_index = self.node_resources.index(min_cpu_node_resource)
+
+        chosen_grpc_address = self.nodes[min_cpu_node_index]
+        logger.info(f"Chosen node based on minimum CPU: {chosen_grpc_address}")
+        return chosen_grpc_address
+
+
+class RAMBasedReplicationAlgorithm(ResourceBasedReplicationAlgorithm):
+    def choose_node(self) -> str:
+        min_cpu_node_resource = min(self.node_resources, key=lambda x: x.ram.available)
+
+        min_cpu_node_index = self.node_resources.index(min_cpu_node_resource)
+
+        chosen_grpc_address = self.nodes[min_cpu_node_index]
+        logger.info(f"Chosen node based on minimum CPU: {chosen_grpc_address}")
+        return chosen_grpc_address
+
+
+class DiskBasedReplicationAlgorithm(ResourceBasedReplicationAlgorithm):
+    def choose_node(self) -> str:
+        min_cpu_node_resource = min(self.node_resources, key=lambda x: x.disk.free)
+
+        min_cpu_node_index = self.node_resources.index(min_cpu_node_resource)
+
+        chosen_grpc_address = self.nodes[min_cpu_node_index]
+        logger.info(f"Chosen node based on minimum CPU: {chosen_grpc_address}")
+        return chosen_grpc_address
+
+
+class CombinedResourceReplicationAlgorithm(ResourceBasedReplicationAlgorithm):
+    def __init__(
+        self, cpu_weight: float = 0.4, ram_weight: float = 0.3, disk_weight: float = 0.3
+    ) -> None:
+        super().__init__()
+        total_weight = cpu_weight + ram_weight + disk_weight
+        if not (0.99 <= total_weight <= 1.01):
+            logger.warning(f"Weights do not sum to 1.0. Normalizing: {total_weight}")
+            cpu_weight /= total_weight
+            ram_weight /= total_weight
+            disk_weight /= total_weight
+
+        self.cpu_weight = cpu_weight
+        self.ram_weight = ram_weight
+        self.disk_weight = disk_weight
+        logger.info(
+            f"CombinedResourceAlgorithm initialized with weights: CPU={cpu_weight}, RAM={ram_weight}, Disk={disk_weight}"
+        )
+
+    def choose_node(self) -> str:
+        if not self.node_resources:
+            logger.warning(
+                "No node resources available for combined-based selection. Choosing randomly."
+            )
+            return random.choice(self.nodes)
+
+        available_resources_with_indices = []
+        for i, nr in enumerate(self.node_resources):
+            if nr:
+                available_resources_with_indices.append((i, nr))
+
+        if not available_resources_with_indices:
+            logger.warning(
+                "No valid node resources found for combined selection. Choosing randomly."
+            )
+            return random.choice(self.nodes)
+
+        best_score = float("-inf")
+        best_node_index = -1
+
+        for index, node_resource in available_resources_with_indices:
+            normalized_cpu = 1.0 - node_resource.cpu.usage_percent
+
+            normalized_ram = (
+                node_resource.ram.available / node_resource.ram.total
+                if node_resource.ram.total > 0
+                else 0.0
+            )
+
+            normalized_disk = (
+                node_resource.disk.free / node_resource.disk.total
+                if node_resource.disk.total > 0
+                else 0.0
+            )
+
+            current_score = (
+                self.cpu_weight * normalized_cpu
+                + self.ram_weight * normalized_ram
+                + self.disk_weight * normalized_disk
+            )
+
+            logger.debug(
+                f"Node {self.nodes[index]} (CPU: {node_resource.cpu.usage_percent:.2f}, "
+                f"RAM Free: {node_resource.ram.available / (1024**3):.2f} GB, "
+                f"Disk Free: {node_resource.disk.free / (1024**3):.2f} GB) "
+                f"-> Normalized (CPU: {normalized_cpu:.2f}, RAM: {normalized_ram:.2f}, Disk: {normalized_disk:.2f}) "
+                f"-> Score: {current_score:.4f}"
+            )
+
+            if current_score > best_score:
+                best_score = current_score
+                best_node_index = index
+
+        if best_node_index != -1:
+            chosen_grpc_address = self.nodes[best_node_index]
+            logger.info(
+                f"Chosen node {chosen_grpc_address} based on combined resources with score: {best_score:.4f}"
+            )
+            return chosen_grpc_address
+        else:
+            logger.error(
+                "Failed to choose a node with combined resources. Falling back to random."
+            )
+            return random.choice(self.nodes)
+
+
+async def send_to_storage_node(message: bytes) -> str:
+    metadata, chunk_data = parse_received_data(message)
+
+    logger.info(f"Attempting to send chunk {metadata}")
+    async with aiogrpc.insecure_channel(
+        metadata["storage_node"],
+        options=[
+            ("grpc.max_receive_message_length", 15 * 1024 * 1024),
+            ("grpc.max_send_message_length", 15 * 1024 * 1024),
+        ],
+    ) as channel:
+        stub = chunk_pb2_grpc.ChunkServiceStub(channel)
+        response = await stub.StoreChunk(
+            chunk_pb2.Chunk(id=metadata["chunk_uuid"], data=message)
+        )
+        return response.message
+
+
+async def process_message(message, db):
+    metadata, chunk = parse_received_data(message.value)
+    global rr
+    global nodes
+    for replica in range(0, int(os.getenv("REPLICATION_FACTOR", "3"))):
+        replcation_algorithm: ReplicationAlgorithm = RoundRobinReplicationAlgorithm()
+        logger.info("pula")
+        metadata["storage_node"] = replcation_algorithm.choose_node()
+        rr = (rr + 1) % len(nodes)
+        logger.info(f"Chosen storage node: {metadata['storage_node']}")
+        metadata["status"] = "pending"
+        metadata["stored_at"] = None
+
+        query = file_metadata.insert().values(**metadata)
+        await db.execute(query)
+
+        try:
+            m = base64.b64encode(json.dumps(metadata).encode()).decode()
+            chunk_with_metadata = f"{m}\n\n----METADATA----\n\n".encode() + chunk
+            await send_to_storage_node(chunk_with_metadata)
+            query = (
+                file_metadata.update()
+                .where(file_metadata.c.chunk_uuid == metadata["chunk_uuid"])
+                .values(status="stored", stored_at=datetime.now())
+            )
+            await db.execute(query)
+
+        except Exception as e:
+            query = (
+                file_metadata.update()
+                .where(file_metadata.c.chunk_uuid == metadata["chunk_uuid"])
+                .values(status=f"failed: {str(e)}")
+            )
+            await db.execute(query)
+            raise
+
+
+async def main():
+    await database.connect()
+    await create_tables()
+    consumer = AIOKafkaConsumer(
+        "file-chunks",
+        bootstrap_servers="kafka:9092",
+        group_id="dfs-consumers",
+        max_partition_fetch_bytes=15 * 1024 * 1024,
+        fetch_max_bytes=10486275,
+    )
+    await consumer.start()
+
+    try:
+        async for msg in consumer:
+            await process_message(msg, database)
+    finally:
+        await consumer.stop()
+        await database.disconnect()
+
+
+if __name__ == "__main__":
+    asyncio.run(main())